#
# MIT License
#
# (C) Copyright 2019-2022 Hewlett Packard Enterprise Development LP
#
# Permission is hereby granted, free of charge, to any person obtaining a
# copy of this software and associated documentation files (the "Software"),
# to deal in the Software without restriction, including without limitation
# the rights to use, copy, modify, merge, publish, distribute, sublicense,
# and/or sell copies of the Software, and to permit persons to whom the
# Software is furnished to do so, subject to the following conditions:
#
# The above copyright notice and this permission notice shall be included
# in all copies or substantial portions of the Software.
#
# THE SOFTWARE IS PROVIDED "AS IS", WITHOUT WARRANTY OF ANY KIND, EXPRESS OR
# IMPLIED, INCLUDING BUT NOT LIMITED TO THE WARRANTIES OF MERCHANTABILITY,
# FITNESS FOR A PARTICULAR PURPOSE AND NONINFRINGEMENT. IN NO EVENT SHALL
# THE AUTHORS OR COPYRIGHT HOLDERS BE LIABLE FOR ANY CLAIM, DAMAGES OR
# OTHER LIABILITY, WHETHER IN AN ACTION OF CONTRACT, TORT OR OTHERWISE,
# ARISING FROM, OUT OF OR IN CONNECTION WITH THE SOFTWARE OR THE USE OR
# OTHER DEALINGS IN THE SOFTWARE.
#
'''
Created on Apr 29, 2019

@author: jsl
'''

import logging
from cray.boa import NontransientException

LOGGER = logging.getLogger(__name__)


class ProviderNotImplemented(NontransientException):
    """
    Raised when a user requests a Provider Provisioning mechanism that isn't yet supported
    by BOA.
    """


class RootfsProvider(object):
    PROTOCOL = None
    DELIMITER = ':'
    """
    This class is intended to be inherited by various kinds of root Provider provisioning
    mechanisms.
    """

    def __init__(self, agent):
        """
        Given an agent, extrapolate the required boot parameter value.
        """
        self.agent = agent

    def __str__(self):
        """
        The value to add to the boot parameter.
        """
        fields = []
        if self.PROTOCOL:
            fields.append(self.PROTOCOL)

        if self.provider_field:
            fields.append(self.provider_field)
        else:
            fields.append("")

        if self.provider_field_id:
            fields.append(self.provider_field_id)
        else:
            fields.append("")

        if self.agent.rootfs_provider_passthrough:
            fields.append(self.agent.rootfs_provider_passthrough)

<<<<<<< HEAD
        stripped_fields = [field for field in fields if field]
=======
        stripped_fields = [field for field in fields if field.strip()]
>>>>>>> 68c31311
        if stripped_fields:
            return "root={}".format(self.DELIMITER.join(fields))
        else:
            return ''

    @property
    def provider_field(self):
        return None

    @property
    def provider_field_id(self):
        return None

    @property
    def nmd_field(self):
        """
        The value to add to the kernel boot parameters for Node Memory Dump (NMD)
        parameter.
        """
        return None
<|MERGE_RESOLUTION|>--- conflicted
+++ resolved
@@ -75,11 +75,7 @@
         if self.agent.rootfs_provider_passthrough:
             fields.append(self.agent.rootfs_provider_passthrough)
 
-<<<<<<< HEAD
-        stripped_fields = [field for field in fields if field]
-=======
         stripped_fields = [field for field in fields if field.strip()]
->>>>>>> 68c31311
         if stripped_fields:
             return "root={}".format(self.DELIMITER.join(fields))
         else:
